--- conflicted
+++ resolved
@@ -317,7 +317,6 @@
             centerline=refline,
         )
 
-<<<<<<< HEAD
     def save_raceline(self, outdir: pathlib.Path):
         """
         Save track raceline.
@@ -356,7 +355,7 @@
                 raceline_csv.write(
                     f"{self.centerline.xs[i]}, {self.centerline.ys[i]}, {half_width}, {half_width}\n"
                 )
-=======
+
     def frenet_to_cartesian(self, s, ey, ephi, use_raceline=False):
         """
         Convert Frenet coordinates to Cartesian coordinates.
@@ -412,5 +411,4 @@
         ey = ey * distance_sign
 
         phi = phi - yaw
-        return s, ey, np.arctan2(np.sin(phi), np.cos(phi))
->>>>>>> d661c000
+        return s, ey, np.arctan2(np.sin(phi), np.cos(phi))