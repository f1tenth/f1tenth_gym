# MIT License

# Copyright (c) 2020 Joseph Auckley, Matthew O'Kelly, Aman Sinha, Hongrui Zheng

# Permission is hereby granted, free of charge, to any person obtaining a copy
# of this software and associated documentation files (the "Software"), to deal
# in the Software without restriction, including without limitation the rights
# to use, copy, modify, merge, publish, distribute, sublicense, and/or sell
# copies of the Software, and to permit persons to whom the Software is
# furnished to do so, subject to the following conditions:

# The above copyright notice and this permission notice shall be included in all
# copies or substantial portions of the Software.

# THE SOFTWARE IS PROVIDED "AS IS", WITHOUT WARRANTY OF ANY KIND, EXPRESS OR
# IMPLIED, INCLUDING BUT NOT LIMITED TO THE WARRANTIES OF MERCHANTABILITY,
# FITNESS FOR A PARTICULAR PURPOSE AND NONINFRINGEMENT. IN NO EVENT SHALL THE
# AUTHORS OR COPYRIGHT HOLDERS BE LIABLE FOR ANY CLAIM, DAMAGES OR OTHER
# LIABILITY, WHETHER IN AN ACTION OF CONTRACT, TORT OR OTHERWISE, ARISING FROM,
# OUT OF OR IN CONNECTION WITH THE SOFTWARE OR THE USE OR OTHER DEALINGS IN THE
# SOFTWARE.


"""
Prototype of Utility functions and classes for simulating 2D LIDAR scans
Author: Hongrui Zheng
"""
from __future__ import annotations
import unittest

import numpy as np
from f110_gym.envs.track import Track
from numba import njit
from scipy.ndimage import distance_transform_edt as edt


def get_dt(bitmap, resolution):
    """
    Distance transformation, returns the distance matrix from the input bitmap.
    Uses scipy.ndimage, cannot be JITted.

        Args:
            bitmap (numpy.ndarray, (n, m)): input binary bitmap of the environment, where 0 is obstacles, and 255 (or anything > 0) is freespace
            resolution (float): resolution of the input bitmap (m/cell)

        Returns:
            dt (numpy.ndarray, (n, m)): output distance matrix, where each cell has the corresponding distance (in meters) to the closest obstacle
    """
    dt = resolution * edt(bitmap)
    return dt


@njit(cache=True)
def xy_2_rc(x, y, orig_x, orig_y, orig_c, orig_s, height, width, resolution):
    """
    Translate (x, y) coordinate into (r, c) in the matrix

        Args:
            x (float): coordinate in x (m)
            y (float): coordinate in y (m)
            orig_x (float): x coordinate of the map origin (m)
            orig_y (float): y coordinate of the map origin (m)

        Returns:
            r (int): row number in the transform matrix of the given point
            c (int): column number in the transform matrix of the given point
    """
    # translation
    x_trans = x - orig_x
    y_trans = y - orig_y

    # rotation
    x_rot = x_trans * orig_c + y_trans * orig_s
    y_rot = -x_trans * orig_s + y_trans * orig_c

    # clip the state to be a cell
    if (
        x_rot < 0
        or x_rot >= width * resolution
        or y_rot < 0
        or y_rot >= height * resolution
    ):
        c = -1
        r = -1
    else:
        c = int(x_rot / resolution)
        r = int(y_rot / resolution)

    return r, c


@njit(cache=True)
def distance_transform(
    x, y, orig_x, orig_y, orig_c, orig_s, height, width, resolution, dt
):
    """
    Look up corresponding distance in the distance matrix

        Args:
            x (float): x coordinate of the lookup point
            y (float): y coordinate of the lookup point
            orig_x (float): x coordinate of the map origin (m)
            orig_y (float): y coordinate of the map origin (m)

        Returns:
            distance (float): corresponding shortest distance to obstacle in meters
    """
    r, c = xy_2_rc(x, y, orig_x, orig_y, orig_c, orig_s, height, width, resolution)
    distance = dt[r, c]
    return distance


@njit(cache=True)
def trace_ray(
    x,
    y,
    theta_index,
    sines,
    cosines,
    eps,
    orig_x,
    orig_y,
    orig_c,
    orig_s,
    height,
    width,
    resolution,
    dt,
    max_range,
):
    """
    Find the length of a specific ray at a specific scan angle theta
    Purely math calculation and loops, should be JITted.

        Args:
            x (float): current x coordinate of the ego (scan) frame
            y (float): current y coordinate of the ego (scan) frame
            theta_index(int): current index of the scan beam in the scan range
            sines (numpy.ndarray (n, )): pre-calculated sines of the angle array
            cosines (numpy.ndarray (n, )): pre-calculated cosines ...

        Returns:
            total_distance (float): the distance to first obstacle on the current scan beam
    """

    # int casting, and index precal trigs
    theta_index_ = int(theta_index)
    s = sines[theta_index_]
    c = cosines[theta_index_]

    # distance to nearest initialization
    dist_to_nearest = distance_transform(
        x, y, orig_x, orig_y, orig_c, orig_s, height, width, resolution, dt
    )
    total_dist = dist_to_nearest

    # ray tracing iterations
    while dist_to_nearest > eps and total_dist <= max_range:
        # move in the direction of the ray by dist_to_nearest
        x += dist_to_nearest * c
        y += dist_to_nearest * s

        # update dist_to_nearest for current point on ray
        # also keeps track of total ray length
        dist_to_nearest = distance_transform(
            x, y, orig_x, orig_y, orig_c, orig_s, height, width, resolution, dt
        )
        total_dist += dist_to_nearest

    if total_dist > max_range:
        total_dist = max_range

    return total_dist


@njit(cache=True)
def get_scan(
    pose,
    theta_dis,
    fov,
    num_beams,
    theta_index_increment,
    sines,
    cosines,
    eps,
    orig_x,
    orig_y,
    orig_c,
    orig_s,
    height,
    width,
    resolution,
    dt,
    max_range,
):
    """
    Perform the scan for each discretized angle of each beam of the laser, loop heavy, should be JITted

        Args:
            pose (numpy.ndarray(3, )): current pose of the scan frame in the map
            theta_dis (int): number of steps to discretize the angles between 0 and 2pi for look up
            fov (float): field of view of the laser scan
            num_beams (int): number of beams in the scan
            theta_index_increment (float): increment between angle indices after discretization

        Returns:
            scan (numpy.ndarray(n, )): resulting laser scan at the pose, n=num_beams
    """
    # empty scan array init
    scan = np.empty((num_beams,))

    # make theta discrete by mapping the range [-pi, pi] onto [0, theta_dis]
    theta_index = theta_dis * (pose[2] - fov / 2.0) / (2.0 * np.pi)

    # make sure it's wrapped properly
    theta_index = np.fmod(theta_index, theta_dis)
    while theta_index < 0:
        theta_index += theta_dis

    # sweep through each beam
    for i in range(0, num_beams):
        # trace the current beam
        scan[i] = trace_ray(
            pose[0],
            pose[1],
            theta_index,
            sines,
            cosines,
            eps,
            orig_x,
            orig_y,
            orig_c,
            orig_s,
            height,
            width,
            resolution,
            dt,
            max_range,
        )

        # increment the beam index
        theta_index += theta_index_increment

        # make sure it stays in the range [0, theta_dis)
        while theta_index >= theta_dis:
            theta_index -= theta_dis

    return scan


@njit(cache=True, error_model="numpy")
def check_ttc_jit(scan, vel, scan_angles, cosines, side_distances, ttc_thresh):
    """
    Checks the iTTC of each beam in a scan for collision with environment

    Args:
        scan (np.ndarray(num_beams, )): current scan to check
        vel (float): current velocity
        scan_angles (np.ndarray(num_beams, )): precomped angles of each beam
        cosines (np.ndarray(num_beams, )): precomped cosines of the scan angles
        side_distances (np.ndarray(num_beams, )): precomped distances at each beam from the laser to the sides of the car
        ttc_thresh (float): threshold for iTTC for collision

    Returns:
        in_collision (bool): whether vehicle is in collision with environment
        collision_angle (float): at which angle the collision happened
    """
    in_collision = False
    if vel != 0.0:
        num_beams = scan.shape[0]
        for i in range(num_beams):
            proj_vel = vel * cosines[i]
            ttc = (scan[i] - side_distances[i]) / proj_vel
            if (ttc < ttc_thresh) and (ttc >= 0.0):
                in_collision = True
                break
    else:
        in_collision = False

    return in_collision


@njit(cache=True)
def cross(v1, v2):
    """
    Cross product of two 2-vectors

    Args:
        v1, v2 (np.ndarray(2, )): input vectors

    Returns:
        crossproduct (float): cross product
    """
    return v1[0] * v2[1] - v1[1] * v2[0]


@njit(cache=True)
def are_collinear(pt_a, pt_b, pt_c):
    """
    Checks if three points are collinear in 2D

    Args:
        pt_a, pt_b, pt_c (np.ndarray(2, )): points to check in 2D

    Returns:
        col (bool): whether three points are collinear
    """
    tol = 1e-8
    ba = pt_b - pt_a
    ca = pt_a - pt_c
    col = np.fabs(cross(ba, ca)) < tol
    return col


@njit(cache=True)
def get_range(pose, beam_theta, va, vb):
    """
    Get the distance at a beam angle to the vector formed by two of the four vertices of a vehicle

    Args:
        pose (np.ndarray(3, )): pose of the scanning vehicle
        beam_theta (float): angle of the current beam (world frame)
        va, vb (np.ndarray(2, )): the two vertices forming an edge

    Returns:
        distance (float): smallest distance at beam theta from scanning pose to edge
    """
    o = pose[0:2]
    v1 = o - va
    v2 = vb - va
    v3 = np.array([np.cos(beam_theta + np.pi / 2.0), np.sin(beam_theta + np.pi / 2.0)])

    denom = v2.dot(v3)
    distance = np.inf

    if np.fabs(denom) > 0.0:
        d1 = cross(v2, v1) / denom
        d2 = v1.dot(v3) / denom
        if d1 >= 0.0 and d2 >= 0.0 and d2 <= 1.0:
            distance = d1
    elif are_collinear(o, va, vb):
        da = np.linalg.norm(va - o)
        db = np.linalg.norm(vb - o)
        distance = min(da, db)

    return distance


@njit(cache=True)
def get_blocked_view_indices(pose, vertices, scan_angles):
    """
    Get the indices of the start and end of blocked fov in scans by another vehicle

    Args:
        pose (np.ndarray(3, )): pose of the scanning vehicle
        vertices (np.ndarray(4, 2)): four vertices of a vehicle pose
        scan_angles (np.ndarray(num_beams, )): corresponding beam angles
    """
    # find four vectors formed by pose and 4 vertices:
    vecs = vertices - pose[:2]
    vec_sq = np.square(vecs)
    norms = np.sqrt(vec_sq[:, 0] + vec_sq[:, 1])
    unit_vecs = vecs / norms.reshape(norms.shape[0], 1)

    # find angles between all four and pose vector
    ego_x_vec = np.array([[np.cos(pose[2])], [np.sin(pose[2])]])

    angles_with_x = np.empty((4,))
    for i in range(4):
        angle = np.arctan2(ego_x_vec[1], ego_x_vec[0]) - np.arctan2(
            unit_vecs[i, 1], unit_vecs[i, 0]
        )
        if angle > np.pi:
            angle = angle - 2 * np.pi
        elif angle < -np.pi:
            angle = angle + 2 * np.pi
        angles_with_x[i] = -angle[0]

    ind1 = int(np.argmin(np.abs(scan_angles - angles_with_x[0])))
    ind2 = int(np.argmin(np.abs(scan_angles - angles_with_x[1])))
    ind3 = int(np.argmin(np.abs(scan_angles - angles_with_x[2])))
    ind4 = int(np.argmin(np.abs(scan_angles - angles_with_x[3])))
    inds = [ind1, ind2, ind3, ind4]
    return min(inds), max(inds)


@njit(cache=True)
def ray_cast(pose, scan, scan_angles, vertices):
    """
    Modify a scan by ray casting onto another agent's four vertices

    Args:
        pose (np.ndarray(3, )): pose of the vehicle performing scan
        scan (np.ndarray(num_beams, )): original scan to modify
        scan_angles (np.ndarray(num_beams, )): corresponding beam angles
        vertices (np.ndarray(4, 2)): four vertices of a vehicle pose

    Returns:
        new_scan (np.ndarray(num_beams, )): modified scan
    """
    # pad vertices so loops around
    looped_vertices = np.empty((5, 2))
    looped_vertices[0:4, :] = vertices
    looped_vertices[4, :] = vertices[0, :]

    min_ind, max_ind = get_blocked_view_indices(pose, vertices, scan_angles)
    # looping over beams
    for i in range(min_ind, max_ind + 1):
        # looping over vertices
        for j in range(4):
            # check if original scan is longer than ray casted distance
            scan_range = get_range(
                pose,
                pose[2] + scan_angles[i],
                looped_vertices[j, :],
                looped_vertices[j + 1, :],
            )
            if scan_range < scan[i]:
                scan[i] = scan_range
    return scan


class ScanSimulator2D(object):
    """
    2D LIDAR scan simulator class

    Init params:
        num_beams (int): number of beams in the scan
        fov (float): field of view of the laser scan
        eps (float, default=0.0001): ray tracing iteration termination condition
        theta_dis (int, default=2000): number of steps to discretize the angles between 0 and 2pi for look up
        max_range (float, default=30.0): maximum range of the laser
    """

    def __init__(self, num_beams, fov, eps=0.0001, theta_dis=2000, max_range=30.0):
        # initialization
        self.num_beams = num_beams
        self.fov = fov
        self.eps = eps
        self.theta_dis = theta_dis
        self.max_range = max_range
        self.angle_increment = self.fov / (self.num_beams - 1)
        self.theta_index_increment = theta_dis * self.angle_increment / (2.0 * np.pi)
        self.orig_c = None
        self.orig_s = None
        self.orig_x = None
        self.orig_y = None
        self.map_height = None
        self.map_width = None
        self.map_resolution = None
        self.track = None
        self.map_img = None
        self.origin = None
        self.dt = None

        # precomputing corresponding cosines and sines of the angle array
        theta_arr = np.linspace(0.0, 2 * np.pi, num=theta_dis)
        self.sines = np.sin(theta_arr)
        self.cosines = np.cos(theta_arr)

    def set_map(self, map: str | Track):
        """
        Set the bitmap of the scan simulator by path

            Args:
                map (str | Track): path to the map file, or Track object

            Returns:
                flag (bool): if image reading and loading is successful
        """
<<<<<<< HEAD
        if isinstance(map, str):
            self.track = Track.from_track_name(map)
        elif isinstance(map, Track):
            self.track = map
=======
        if self.track and self.track.spec.name == map_name:
            return True

        self.track = Track.from_track_name(map_name)
>>>>>>> be29da9b

        # load map image
        self.map_img = self.track.occupancy_map
        self.map_height = self.map_img.shape[0]
        self.map_width = self.map_img.shape[1]

        # load map specification
        self.map_resolution = self.track.spec.resolution
        self.origin = self.track.spec.origin

        self.orig_x = self.origin[0]
        self.orig_y = self.origin[1]
        self.orig_s = np.sin(self.origin[2])
        self.orig_c = np.cos(self.origin[2])

        # get the distance transform
        self.dt = get_dt(self.map_img, self.map_resolution)

        return True

    def scan(self, pose, rng, std_dev=0.01):
        """
        Perform simulated 2D scan by pose on the given map

            Args:
                pose (numpy.ndarray (3, )): pose of the scan frame (x, y, theta)
                rng (numpy.random.Generator): random number generator to use for whitenoise in scan, or None
                std_dev (float, default=0.01): standard deviation of the generated whitenoise in the scan

            Returns:
                scan (numpy.ndarray (n, )): data array of the laserscan, n=num_beams

            Raises:
                ValueError: when scan is called before a map is set
        """

        if self.map_height is None:
            raise ValueError("Map is not set for scan simulator.")

        scan = get_scan(
            pose,
            self.theta_dis,
            self.fov,
            self.num_beams,
            self.theta_index_increment,
            self.sines,
            self.cosines,
            self.eps,
            self.orig_x,
            self.orig_y,
            self.orig_c,
            self.orig_s,
            self.map_height,
            self.map_width,
            self.map_resolution,
            self.dt,
            self.max_range,
        )

        if rng is not None:
            noise = rng.normal(0.0, std_dev, size=self.num_beams)
            scan += noise

        return scan

    def get_increment(self):
        return self.angle_increment


"""
Unit test for the 2D scan simulator class
Author: Hongrui Zheng

Test cases:
    1, 2: Comparison between generated scan array of the new simulator and the legacy C++ simulator, generated data used, MSE is used as the metric
    2. FPS test, should be greater than 500
"""


class ScanTests(unittest.TestCase):
    def setUp(self):
        # test params
        self.num_beams = 1080
        self.fov = 4.7

        self.num_test = 10
        self.test_poses = np.zeros((self.num_test, 3))
        self.test_poses[:, 2] = np.linspace(-1.0, 1.0, num=self.num_test)

        # # legacy gym data
        # sample_scan = np.load('legacy_scan.npz')
        # self.berlin_scan = sample_scan['berlin']
        # self.skirk_scan = sample_scan['skirk']

    # def test_map_berlin(self):
    #     scan_rng = np.random.default_rng(seed=12345)
    #     scan_sim = ScanSimulator2D(self.num_beams, self.fov)
    #     new_berlin = np.empty((self.num_test, self.num_beams))
    #     map_path = '../../../maps/Berlin_map.yaml'
    #     map_ext = '.png'
    #     scan_sim.set_map(map_path, map_ext)
    #     # scan gen loop
    #     for i in range(self.num_test):
    #         test_pose = self.test_poses[i]
    #         new_berlin[i,:] = scan_sim.scan(test_pose, scan_rng)
    #     diff = self.berlin_scan - new_berlin
    #     mse = np.mean(diff**2)
    #     # print('Levine distance test, norm: ' + str(norm))

    #     # plotting
    #     import matplotlib.pyplot as plt
    #     theta = np.linspace(-self.fov/2., self.fov/2., num=self.num_beams)
    #     plt.polar(theta, new_berlin[1,:], '.', lw=0)
    #     plt.polar(theta, self.berlin_scan[1,:], '.', lw=0)
    #     plt.show()

    #     self.assertLess(mse, 2.)

    # def test_map_skirk(self):
    #     scan_rng = np.random.default_rng(seed=12345)
    #     scan_sim = ScanSimulator2D(self.num_beams, self.fov)
    #     new_skirk = np.empty((self.num_test, self.num_beams))
    #     map_path = '../../../maps/Skirk_map.yaml'
    #     map_ext = '.png'
    #     scan_sim.set_map(map_path, map_ext)
    #     print('map set')
    #     # scan gen loop
    #     for i in range(self.num_test):
    #         test_pose = self.test_poses[i]
    #         new_skirk[i,:] = scan_sim.scan(test_pose, scan_rng)
    #     diff = self.skirk_scan - new_skirk
    #     mse = np.mean(diff**2)
    #     print('skirk distance test, mse: ' + str(mse))

    #     # plotting
    #     import matplotlib.pyplot as plt
    #     theta = np.linspace(-self.fov/2., self.fov/2., num=self.num_beams)
    #     plt.polar(theta, new_skirk[1,:], '.', lw=0)
    #     plt.polar(theta, self.skirk_scan[1,:], '.', lw=0)
    #     plt.show()

    #     self.assertLess(mse, 2.)

    def test_fps(self):
        # scan fps should be greater than 500

        scan_rng = np.random.default_rng(seed=12345)
        scan_sim = ScanSimulator2D(self.num_beams, self.fov)
        map_path = "../../../maps/Berlin/Berlin_map.yaml"
        map_ext = ".png"
        scan_sim.set_map(map_path, map_ext)

        import time

        start = time.time()
        for i in range(10000):
            x_test = i / 10000
            scan_sim.scan(np.array([x_test, 0.0, 0.0]), scan_rng)
        end = time.time()
        fps = 10000 / (end - start)
        # print('FPS test')
        # print('Elapsed time: ' + str(end-start) + ' , FPS: ' + str(1/fps))
        self.assertGreater(fps, 500.0)

    def test_rng(self):
        num_beams = 1080
        fov = 4.7
        map_path = "../../../maps/Berlin/Berlin_map.yaml"
        map_ext = ".png"
        it = 100

        scan_rng = np.random.default_rng(seed=12345)
        scan_sim = ScanSimulator2D(num_beams, fov)
        scan_sim.set_map(map_path, map_ext)
        scan1 = scan_sim.scan(np.array([0.0, 0.0, 0.0]), scan_rng)
        scan2 = scan_sim.scan(np.array([0.0, 0.0, 0.0]), scan_rng)
        for i in range(it):
            scan3 = scan_sim.scan(np.array([0.0, 0.0, 0.0]), scan_rng)
        scan4 = scan_sim.scan(np.array([0.0, 0.0, 0.0]), scan_rng)

        scan_rng = np.random.default_rng(seed=12345)
        scan5 = scan_sim.scan(np.array([0.0, 0.0, 0.0]), scan_rng)
        scan2 = scan_sim.scan(np.array([0.0, 0.0, 0.0]), scan_rng)
        for i in range(it):
            _ = scan_sim.scan(np.array([0.0, 0.0, 0.0]), scan_rng)
        scan6 = scan_sim.scan(np.array([0.0, 0.0, 0.0]), scan_rng)

        self.assertTrue(np.allclose(scan1, scan5))
        self.assertFalse(np.allclose(scan1, scan2))
        self.assertFalse(np.allclose(scan1, scan3))
        self.assertTrue(np.allclose(scan4, scan6))


def main():
    num_beams = 1080
    fov = 4.7
    # map_path = '../envs/maps/Berlin_map.yaml'
    map_path = "../../../maps/Example/Example_map.yaml"
    map_ext = ".png"
    scan_rng = np.random.default_rng(seed=12345)
    scan_sim = ScanSimulator2D(num_beams, fov)
    scan_sim.set_map(map_path, map_ext)
    scan_sim.scan(np.array([0.0, 0.0, 0.0]), scan_rng)

    # fps test
    import time

    start = time.time()
    for i in range(10000):
        x_test = i / 10000
        scan_sim.scan(np.array([x_test, 0.0, 0.0]), scan_rng)
    end = time.time()
    fps = (end - start) / 10000
    print("FPS test")
    print("Elapsed time: " + str(end - start) + " , FPS: " + str(1 / fps))

    # visualization
    import matplotlib.pyplot as plt
    from matplotlib.animation import FuncAnimation

    num_iter = 100
    theta = np.linspace(-fov / 2.0, fov / 2.0, num=num_beams)
    fig = plt.figure()
    ax = fig.add_subplot(111, projection="polar")
    ax.set_ylim(0, 31)
    (line,) = ax.plot([], [], ".", lw=0)

    def update(i):
        # x_ani = i * 3. / num_iter
        theta_ani = -i * 2 * np.pi / num_iter
        x_ani = 0.0
        current_scan = scan_sim.scan(np.array([x_ani, 0.0, theta_ani]), scan_rng)
        print(np.max(current_scan))
        line.set_data(theta, current_scan)
        return (line,)

    FuncAnimation(fig, update, frames=num_iter, blit=True)
    plt.show()


if __name__ == "__main__":
    unittest.main()
    # main()

    # import time
    # pt_a = np.array([1., 1.])
    # pt_b = np.array([1., 2.])
    # pt_c = np.array([1., 3.])
    # col = are_collinear(pt_a, pt_b, pt_c)
    # print(col)

    # pose = np.array([0., 0., -1.])
    # beam_theta = 0.
    # start = time.time()
    # dist = get_range(pose, beam_theta, pt_a, pt_b)
    # print(dist, time.time()-start)

    # num_beams = 1080
    # scan = 100.*np.ones((num_beams, ))
    # scan_angles = np.linspace(-2.35, 2.35, num=num_beams)
    # assert scan.shape[0] == scan_angles.shape[0]
    # vertices = np.asarray([[4,11.],[5,5],[9,9],[10,10]])
    # start = time.time()
    # new_scan = ray_cast(pose, scan, scan_angles, vertices)
    # print(time.time()-start)<|MERGE_RESOLUTION|>--- conflicted
+++ resolved
@@ -468,17 +468,10 @@
             Returns:
                 flag (bool): if image reading and loading is successful
         """
-<<<<<<< HEAD
         if isinstance(map, str):
             self.track = Track.from_track_name(map)
         elif isinstance(map, Track):
             self.track = map
-=======
-        if self.track and self.track.spec.name == map_name:
-            return True
-
-        self.track = Track.from_track_name(map_name)
->>>>>>> be29da9b
 
         # load map image
         self.map_img = self.track.occupancy_map
