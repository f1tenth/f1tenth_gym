--- conflicted
+++ resolved
@@ -1,19 +1,24 @@
-<<<<<<< HEAD
-=======
 # Copyright 2020 Technical University of Munich, Professorship of Cyber-Physical Systems, Matthew O'Kelly, Aman Sinha, Hongrui Zheng
 
-# Redistribution and use in source and binary forms, with or without modification, are permitted provided that the following conditions are met:
-
-# 1. Redistributions of source code must retain the above copyright notice, this list of conditions and the following disclaimer.
-
-# 2. Redistributions in binary form must reproduce the above copyright notice, this list of conditions and the following disclaimer in the documentation and/or other materials provided with the distribution.
-
-# 3. Neither the name of the copyright holder nor the names of its contributors may be used to endorse or promote products derived from this software without specific prior written permission.
-
-# THIS SOFTWARE IS PROVIDED BY THE COPYRIGHT HOLDERS AND CONTRIBUTORS "AS IS" AND ANY EXPRESS OR IMPLIED WARRANTIES, INCLUDING, BUT NOT LIMITED TO, THE IMPLIED WARRANTIES OF MERCHANTABILITY AND FITNESS FOR A PARTICULAR PURPOSE ARE DISCLAIMED. IN NO EVENT SHALL THE COPYRIGHT HOLDER OR CONTRIBUTORS BE LIABLE FOR ANY DIRECT, INDIRECT, INCIDENTAL, SPECIAL, EXEMPLARY, OR CONSEQUENTIAL DAMAGES (INCLUDING, BUT NOT LIMITED TO, PROCUREMENT OF SUBSTITUTE GOODS OR SERVICES; LOSS OF USE, DATA, OR PROFITS; OR BUSINESS INTERRUPTION) HOWEVER CAUSED AND ON ANY THEORY OF LIABILITY, WHETHER IN CONTRACT, STRICT LIABILITY, OR TORT (INCLUDING NEGLIGENCE OR OTHERWISE) ARISING IN ANY WAY OUT OF THE USE OF THIS SOFTWARE, EVEN IF ADVISED OF THE POSSIBILITY OF SUCH DAMAGE.
-
-
->>>>>>> 24726dda
+# Permission is hereby granted, free of charge, to any person obtaining a copy
+# of this software and associated documentation files (the "Software"), to deal
+# in the Software without restriction, including without limitation the rights
+# to use, copy, modify, merge, publish, distribute, sublicense, and/or sell
+# copies of the Software, and to permit persons to whom the Software is
+# furnished to do so, subject to the following conditions:
+
+# The above copyright notice and this permission notice shall be included in all
+# copies or substantial portions of the Software.
+
+# THE SOFTWARE IS PROVIDED "AS IS", WITHOUT WARRANTY OF ANY KIND, EXPRESS OR
+# IMPLIED, INCLUDING BUT NOT LIMITED TO THE WARRANTIES OF MERCHANTABILITY,
+# FITNESS FOR A PARTICULAR PURPOSE AND NONINFRINGEMENT. IN NO EVENT SHALL THE
+# AUTHORS OR COPYRIGHT HOLDERS BE LIABLE FOR ANY CLAIM, DAMAGES OR OTHER
+# LIABILITY, WHETHER IN AN ACTION OF CONTRACT, TORT OR OTHERWISE, ARISING FROM,
+# OUT OF OR IN CONNECTION WITH THE SOFTWARE OR THE USE OR OTHER DEALINGS IN THE
+# SOFTWARE.
+
+
 """
 Prototype of vehicle dynamics functions and classes for simulating 2D Single
 Track dynamic model
@@ -104,15 +109,8 @@
 
     return accl
 
-<<<<<<< HEAD
+@njit(cache=True)
 def steering_constraint(steering_angle, steering_velocity, s_min, s_max, sv_min, sv_max):
-=======
-
-@njit(cache=True)
-def steering_constraint(
-    steering_angle, steering_velocity, s_min, s_max, sv_min, sv_max
-):
->>>>>>> 24726dda
     """
     Steering constraints, adjusts the steering velocity based on constraints
 
@@ -140,32 +138,9 @@
 
     return steering_velocity
 
-<<<<<<< HEAD
+
+@njit(cache=True)
 def vehicle_dynamics_ks(x, u_init, mu, C_Sf, C_Sr, lf, lr, h, m, I, s_min, s_max, sv_min, sv_max, v_switch, a_max, v_min, v_max):
-=======
-
-@njit(cache=True)
-def vehicle_dynamics_ks(
-    x,
-    u_init,
-    mu,
-    C_Sf,
-    C_Sr,
-    lf,
-    lr,
-    h,
-    m,
-    I,
-    s_min,
-    s_max,
-    sv_min,
-    sv_max,
-    v_switch,
-    a_max,
-    v_min,
-    v_max,
-):
->>>>>>> 24726dda
     """
     Single Track Kinematic Vehicle Dynamics.
 
@@ -269,32 +244,8 @@
     )
     return f
 
-<<<<<<< HEAD
+@njit(cache=True)
 def vehicle_dynamics_st(x, u_init, mu, C_Sf, C_Sr, lf, lr, h, m, I, s_min, s_max, sv_min, sv_max, v_switch, a_max, v_min, v_max):
-=======
-
-@njit(cache=True)
-def vehicle_dynamics_st(
-    x,
-    u_init,
-    mu,
-    C_Sf,
-    C_Sr,
-    lf,
-    lr,
-    h,
-    m,
-    I,
-    s_min,
-    s_max,
-    sv_min,
-    sv_max,
-    v_switch,
-    a_max,
-    v_min,
-    v_max,
-):
->>>>>>> 24726dda
     """
     Single Track Dynamic Vehicle Dynamics.
 
@@ -420,11 +371,7 @@
 
     return f
 
-<<<<<<< HEAD
-=======
-
 @njit(cache=True)
->>>>>>> 24726dda
 def pid(speed, steer, current_speed, current_steer, max_sv, max_a, max_v, min_v):
     """
     Basic controller for speed/steer -> accl./steer vel.
@@ -467,7 +414,6 @@
             kp = 2.0 * max_a / (-min_v)
             accl = kp * vel_diff
 
-<<<<<<< HEAD
     return accl, sv
 
 def func_KS(x, t, u, mu, C_Sf, C_Sr, lf, lr, h, m, I, s_min, s_max, sv_min, sv_max, v_switch, a_max, v_min, v_max):
@@ -477,6 +423,200 @@
 def func_ST(x, t, u, mu, C_Sf, C_Sr, lf, lr, h, m, I, s_min, s_max, sv_min, sv_max, v_switch, a_max, v_min, v_max):
     f = vehicle_dynamics_st(x, u, mu, C_Sf, C_Sr, lf, lr, h, m, I, s_min, s_max, sv_min, sv_max, v_switch, a_max, v_min, v_max)
     return f
-=======
-    return accl, sv
->>>>>>> 24726dda
+
+class DynamicsTest(unittest.TestCase):
+    def setUp(self):
+        # test params
+        self.mu = 1.0489
+        self.C_Sf = 21.92/1.0489
+        self.C_Sr = 21.92/1.0489
+        self.lf = 0.3048*3.793293
+        self.lr = 0.3048*4.667707
+        self.h = 0.3048*2.01355
+        self.m = 4.4482216152605/0.3048*74.91452
+        self.I = 4.4482216152605*0.3048*1321.416
+
+        #steering constraints
+        self.s_min = -1.066  #minimum steering angle [rad]
+        self.s_max = 1.066  #maximum steering angle [rad]
+        self.sv_min = -0.4  #minimum steering velocity [rad/s]
+        self.sv_max = 0.4  #maximum steering velocity [rad/s]
+
+        #longitudinal constraints
+        self.v_min = -13.6  #minimum velocity [m/s]
+        self.v_max = 50.8  #minimum velocity [m/s]
+        self.v_switch = 7.319  #switching velocity [m/s]
+        self.a_max = 11.5  #maximum absolute acceleration [m/s^2]
+
+    def test_derivatives(self):
+        # ground truth derivatives
+        f_ks_gt = [16.3475935934250209, 0.4819314886013121, 0.1500000000000000, 5.1464424102339752, 0.2401426578627629]
+        f_st_gt = [15.7213512030862397, 0.0925527979719355, 0.1500000000000000, 5.3536773276413925, 0.0529001056654038, 0.6435589397748606, 0.0313297971641291]
+
+        # system dynamics
+        g = 9.81
+        x_ks = np.array([3.9579422297936526, 0.0391650102771405, 0.0378491427211811, 16.3546957860883566, 0.0294717351052816])
+        x_st = np.array([2.0233348142065677, 0.0041907137716636, 0.0197545248559617, 15.7216236334290116, 0.0025857914776859, 0.0529001056654038, 0.0033012170610298])
+        v_delta = 0.15
+        acc = 0.63*g
+        u = np.array([v_delta,  acc])
+
+        f_ks = vehicle_dynamics_ks(x_ks, u, self.mu, self.C_Sf, self.C_Sr, self.lf, self.lr, self.h, self.m, self.I, self.s_min, self.s_max, self.sv_min, self.sv_max, self.v_switch, self.a_max, self.v_min, self.v_max)
+        f_st = vehicle_dynamics_st(x_st, u, self.mu, self.C_Sf, self.C_Sr, self.lf, self.lr, self.h, self.m, self.I, self.s_min, self.s_max, self.sv_min, self.sv_max, self.v_switch, self.a_max, self.v_min, self.v_max)
+
+        start = time.time()
+        for i in range(10000):
+            f_st = vehicle_dynamics_st(x_st, u, self.mu, self.C_Sf, self.C_Sr, self.lf, self.lr, self.h, self.m, self.I, self.s_min, self.s_max, self.sv_min, self.sv_max, self.v_switch, self.a_max, self.v_min, self.v_max)
+        duration = time.time() - start
+        avg_fps = 10000/duration
+
+        self.assertAlmostEqual(np.max(np.abs(f_ks_gt-f_ks)), 0.)
+        self.assertAlmostEqual(np.max(np.abs(f_st_gt-f_st)), 0.)
+        self.assertGreater(avg_fps, 5000)
+
+    def test_zeroinit_roll(self):
+        from scipy.integrate import odeint
+
+        # testing for zero initial state, zero input singularities
+        g = 9.81
+        t_start = 0.
+        t_final = 1.
+        delta0 = 0.
+        vel0 = 0.
+        Psi0 = 0.
+        dotPsi0 = 0.
+        beta0 = 0.
+        sy0 = 0.
+        initial_state = [0,sy0,delta0,vel0,Psi0,dotPsi0,beta0]
+
+        x0_KS = np.array(initial_state[0:5])
+        x0_ST = np.array(initial_state)
+
+        # time vector
+        t = np.arange(t_start, t_final, 1e-4)
+
+        # set input: rolling car (velocity should stay constant)
+        u = np.array([0., 0.])
+
+        # simulate single-track model
+        x_roll_st = odeint(func_ST, x0_ST, t, args=(u, self.mu, self.C_Sf, self.C_Sr, self.lf, self.lr, self.h, self.m, self.I, self.s_min, self.s_max, self.sv_min, self.sv_max, self.v_switch, self.a_max, self.v_min, self.v_max))
+        # simulate kinematic single-track model
+        x_roll_ks = odeint(func_KS, x0_KS, t, args=(u, self.mu, self.C_Sf, self.C_Sr, self.lf, self.lr, self.h, self.m, self.I, self.s_min, self.s_max, self.sv_min, self.sv_max, self.v_switch, self.a_max, self.v_min, self.v_max))
+
+        self.assertTrue(all(x_roll_st[-1]==x0_ST))
+        self.assertTrue(all(x_roll_ks[-1]==x0_KS))
+
+    def test_zeroinit_dec(self):
+        from scipy.integrate import odeint
+
+        # testing for zero initial state, decelerating input singularities
+        g = 9.81
+        t_start = 0.
+        t_final = 1.
+        delta0 = 0.
+        vel0 = 0.
+        Psi0 = 0.
+        dotPsi0 = 0.
+        beta0 = 0.
+        sy0 = 0.
+        initial_state = [0,sy0,delta0,vel0,Psi0,dotPsi0,beta0]
+
+        x0_KS = np.array(initial_state[0:5])
+        x0_ST = np.array(initial_state)
+
+        # time vector
+        t = np.arange(t_start, t_final, 1e-4)
+
+        # set decel input
+        u = np.array([0., -0.7*g])
+
+        # simulate single-track model
+        x_dec_st = odeint(func_ST, x0_ST, t, args=(u, self.mu, self.C_Sf, self.C_Sr, self.lf, self.lr, self.h, self.m, self.I, self.s_min, self.s_max, self.sv_min, self.sv_max, self.v_switch, self.a_max, self.v_min, self.v_max))
+        # simulate kinematic single-track model
+        x_dec_ks = odeint(func_KS, x0_KS, t, args=(u, self.mu, self.C_Sf, self.C_Sr, self.lf, self.lr, self.h, self.m, self.I, self.s_min, self.s_max, self.sv_min, self.sv_max, self.v_switch, self.a_max, self.v_min, self.v_max))
+
+        # ground truth for single-track model
+        x_dec_st_gt = [-3.4335000000000013, 0.0000000000000000, 0.0000000000000000, -6.8670000000000018, 0.0000000000000000, 0.0000000000000000, 0.0000000000000000]
+        # ground truth for kinematic single-track model
+        x_dec_ks_gt = [-3.4335000000000013, 0.0000000000000000, 0.0000000000000000, -6.8670000000000018, 0.0000000000000000]
+
+        self.assertTrue(all(abs(x_dec_st[-1] - x_dec_st_gt) < 1e-2))
+        self.assertTrue(all(abs(x_dec_ks[-1] - x_dec_ks_gt) < 1e-2))
+
+    def test_zeroinit_acc(self):
+        from scipy.integrate import odeint
+
+        # testing for zero initial state, accelerating with left steer input singularities
+        # wheel spin and velocity should increase more wheel spin at rear
+        g = 9.81
+        t_start = 0.
+        t_final = 1.
+        delta0 = 0.
+        vel0 = 0.
+        Psi0 = 0.
+        dotPsi0 = 0.
+        beta0 = 0.
+        sy0 = 0.
+        initial_state = [0,sy0,delta0,vel0,Psi0,dotPsi0,beta0]
+
+        x0_KS = np.array(initial_state[0:5])
+        x0_ST = np.array(initial_state)
+
+        # time vector
+        t = np.arange(t_start, t_final, 1e-4)
+
+        # set decel input
+        u = np.array([0.15, 0.63*g])
+
+        # simulate single-track model
+        x_acc_st = odeint(func_ST, x0_ST, t, args=(u, self.mu, self.C_Sf, self.C_Sr, self.lf, self.lr, self.h, self.m, self.I, self.s_min, self.s_max, self.sv_min, self.sv_max, self.v_switch, self.a_max, self.v_min, self.v_max))
+        # simulate kinematic single-track model
+        x_acc_ks = odeint(func_KS, x0_KS, t, args=(u, self.mu, self.C_Sf, self.C_Sr, self.lf, self.lr, self.h, self.m, self.I, self.s_min, self.s_max, self.sv_min, self.sv_max, self.v_switch, self.a_max, self.v_min, self.v_max))
+
+        # ground truth for single-track model
+        x_acc_st_gt = [3.0731976046859715, 0.2869835398304389, 0.1500000000000000, 6.1802999999999999, 0.1097747074946325, 0.3248268063223301, 0.0697547542798040]
+        # ground truth for kinematic single-track model
+        x_acc_ks_gt = [3.0845676868494927, 0.1484249221523042, 0.1500000000000000, 6.1803000000000017, 0.1203664469224163]
+
+        self.assertTrue(all(abs(x_acc_st[-1] - x_acc_st_gt) < 1e-2))
+        self.assertTrue(all(abs(x_acc_ks[-1] - x_acc_ks_gt) < 1e-2))
+
+    def test_zeroinit_rollleft(self):
+        from scipy.integrate import odeint
+
+        # testing for zero initial state, rolling and steering left input singularities
+        g = 9.81
+        t_start = 0.
+        t_final = 1.
+        delta0 = 0.
+        vel0 = 0.
+        Psi0 = 0.
+        dotPsi0 = 0.
+        beta0 = 0.
+        sy0 = 0.
+        initial_state = [0,sy0,delta0,vel0,Psi0,dotPsi0,beta0]
+
+        x0_KS = np.array(initial_state[0:5])
+        x0_ST = np.array(initial_state)
+
+        # time vector
+        t = np.arange(t_start, t_final, 1e-4)
+
+        # set decel input
+        u = np.array([0.15, 0.])
+
+        # simulate single-track model
+        x_left_st = odeint(func_ST, x0_ST, t, args=(u, self.mu, self.C_Sf, self.C_Sr, self.lf, self.lr, self.h, self.m, self.I, self.s_min, self.s_max, self.sv_min, self.sv_max, self.v_switch, self.a_max, self.v_min, self.v_max))
+        # simulate kinematic single-track model
+        x_left_ks = odeint(func_KS, x0_KS, t, args=(u, self.mu, self.C_Sf, self.C_Sr, self.lf, self.lr, self.h, self.m, self.I, self.s_min, self.s_max, self.sv_min, self.sv_max, self.v_switch, self.a_max, self.v_min, self.v_max))
+
+        # ground truth for single-track model
+        x_left_st_gt = [0.0000000000000000, 0.0000000000000000, 0.1500000000000000, 0.0000000000000000, 0.0000000000000000, 0.0000000000000000, 0.0000000000000000]
+        # ground truth for kinematic single-track model
+        x_left_ks_gt = [0.0000000000000000, 0.0000000000000000, 0.1500000000000000, 0.0000000000000000, 0.0000000000000000]
+
+        self.assertTrue(all(abs(x_left_st[-1] - x_left_st_gt) < 1e-2))
+        self.assertTrue(all(abs(x_left_ks[-1] - x_left_ks_gt) < 1e-2))
+
+if __name__ == '__main__':
+    unittest.main()