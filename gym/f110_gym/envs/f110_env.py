# MIT License

# Copyright (c) 2020 Joseph Auckley, Matthew O'Kelly, Aman Sinha, Hongrui Zheng

# Permission is hereby granted, free of charge, to any person obtaining a copy
# of this software and associated documentation files (the "Software"), to deal
# in the Software without restriction, including without limitation the rights
# to use, copy, modify, merge, publish, distribute, sublicense, and/or sell
# copies of the Software, and to permit persons to whom the Software is
# furnished to do so, subject to the following conditions:

# The above copyright notice and this permission notice shall be included in all
# copies or substantial portions of the Software.

# THE SOFTWARE IS PROVIDED "AS IS", WITHOUT WARRANTY OF ANY KIND, EXPRESS OR
# IMPLIED, INCLUDING BUT NOT LIMITED TO THE WARRANTIES OF MERCHANTABILITY,
# FITNESS FOR A PARTICULAR PURPOSE AND NONINFRINGEMENT. IN NO EVENT SHALL THE
# AUTHORS OR COPYRIGHT HOLDERS BE LIABLE FOR ANY CLAIM, DAMAGES OR OTHER
# LIABILITY, WHETHER IN AN ACTION OF CONTRACT, TORT OR OTHERWISE, ARISING FROM,
# OUT OF OR IN CONNECTION WITH THE SOFTWARE OR THE USE OR OTHER DEALINGS IN THE
# SOFTWARE.

"""
Author: Hongrui Zheng
"""

# gym imports
import gymnasium as gym

from f110_gym.envs.action import CarActionEnum, from_single_to_multi_action_space
from f110_gym.envs.integrator import IntegratorType
<<<<<<< HEAD
from f110_gym.envs.action import (CarAction,
                                  from_single_to_multi_action_space)
=======
from f110_gym.envs.rendering import make_renderer

from f110_gym.envs.track import Track

>>>>>>> e949a6a8
# base classes
from f110_gym.envs.base_classes import Simulator, DynamicModel
from f110_gym.envs.observation import observation_factory

from f110_gym.envs.utils import deep_update


# others
import numpy as np


class F110Env(gym.Env):
    """
    OpenAI gym environment for F1TENTH

    Env should be initialized by calling gym.make('f110_gym:f110-v0', **kwargs)

    Args:
        kwargs:
            seed (int, default=12345): seed for random state and reproducibility
            map (str, default='vegas'): name of the map used for the environment.

            params (dict, default={'mu': 1.0489, 'C_Sf':, 'C_Sr':, 'lf': 0.15875, 'lr': 0.17145, 'h': 0.074, 'm': 3.74, 'I': 0.04712, 's_min': -0.4189, 's_max': 0.4189, 'sv_min': -3.2, 'sv_max': 3.2, 'v_switch':7.319, 'a_max': 9.51, 'v_min':-5.0, 'v_max': 20.0, 'width': 0.31, 'length': 0.58}): dictionary of vehicle parameters.
            mu: surface friction coefficient
            C_Sf: Cornering stiffness coefficient, front
            C_Sr: Cornering stiffness coefficient, rear
            lf: Distance from center of gravity to front axle
            lr: Distance from center of gravity to rear axle
            h: Height of center of gravity
            m: Total mass of the vehicle
            I: Moment of inertial of the entire vehicle about the z axis
            s_min: Minimum steering angle constraint
            s_max: Maximum steering angle constraint
            sv_min: Minimum steering velocity constraint
            sv_max: Maximum steering velocity constraint
            v_switch: Switching velocity (velocity at which the acceleration is no longer able to create wheel spin)
            a_max: Maximum longitudinal acceleration
            v_min: Minimum longitudinal velocity
            v_max: Maximum longitudinal velocity
            width: width of the vehicle in meters
            length: length of the vehicle in meters

            num_agents (int, default=2): number of agents in the environment

            timestep (float, default=0.01): physics timestep

            ego_idx (int, default=0): ego's index in list of agents
    """

    # NOTE: change matadata with default rendering-modes, add definition of render_fps
    metadata = {"render_modes": ["human", "human_fast", "rgb_array"], "render_fps": 100}

    def __init__(self, config: dict = None, render_mode=None, **kwargs):
        super().__init__()

        # Configuration
        self.config = self.default_config()
        self.configure(config)

        self.seed = self.config["seed"]
        self.map_name = self.config["map"]
        self.params = self.config["params"]
        self.num_agents = self.config["num_agents"]
        self.timestep = self.config["timestep"]
        self.ego_idx = self.config["ego_idx"]
        self.integrator = IntegratorType.from_string(self.config["integrator"])
        self.model = DynamicModel.from_string(self.config["model"])
        self.observation_config = self.config["observation_config"]
        self.action_type = CarAction(self.config["control_input"], params=self.params)

        # radius to consider done
        self.start_thresh = 0.5  # 10cm

        # env states
        self.poses_x = []
        self.poses_y = []
        self.poses_theta = []
        self.collisions = np.zeros((self.num_agents,))

        # loop completion
        self.near_start = True
        self.num_toggles = 0

        # race info
        self.lap_times = np.zeros((self.num_agents,))
        self.lap_counts = np.zeros((self.num_agents,))
        self.current_time = 0.0

        # finish line info
        self.num_toggles = 0
        self.near_start = True
        self.near_starts = np.array([True] * self.num_agents)
        self.toggle_list = np.zeros((self.num_agents,))
        self.start_xs = np.zeros((self.num_agents,))
        self.start_ys = np.zeros((self.num_agents,))
        self.start_thetas = np.zeros((self.num_agents,))
        self.start_rot = np.eye(2)

        # initiate stuff
        self.sim = Simulator(
            self.params,
            self.num_agents,
            self.seed,
            time_step=self.timestep,
            integrator=self.integrator,
            model=self.model,
            action_type=self.action_type,
        )
        self.sim.set_map(self.map_name)
        self.track = Track.from_track_name(
            self.map_name
        )  # load track in gym env for convenience

        # observations
        self.agent_ids = [f"agent_{i}" for i in range(self.num_agents)]

        assert (
            "type" in self.observation_config
        ), "observation_config must contain 'type' key"
        self.observation_type = observation_factory(env=self, **self.observation_config)
        self.observation_space = self.observation_type.space()

        # action space
        self.action_space = from_single_to_multi_action_space(
            self.action_type.space, self.num_agents
        )

        # stateful observations for rendering
        # add choice of colors (same, random, ...)
        self.render_obs = None
        self.render_mode = render_mode

        # match render_fps to integration timestep
        self.metadata["render_fps"] = int(1.0 / self.timestep)
        if self.render_mode == "human_fast":
            self.metadata["render_fps"] *= 10   # boost fps by 10x
        self.renderer, self.render_spec = make_renderer(
            params=self.params, track=self.track, agent_ids=self.agent_ids,
            render_mode=render_mode, render_fps=self.metadata["render_fps"]
        )


    @classmethod
    def default_config(cls) -> dict:
        """
        Default environment configuration.

        Can be overloaded in environment implementations, or by calling configure().

        Args:
            None

        Returns:
            a configuration dict
        """
        return {
            "seed": 12345,
            "map": "Vegas",
            "params": {
                "mu": 1.0489,
                "C_Sf": 4.718,
                "C_Sr": 5.4562,
                "lf": 0.15875,
                "lr": 0.17145,
                "h": 0.074,
                "m": 3.74,
                "I": 0.04712,
                "s_min": -0.4189,
                "s_max": 0.4189,
                "sv_min": -3.2,
                "sv_max": 3.2,
                "v_switch": 7.319,
                "a_max": 9.51,
                "v_min": -5.0,
                "v_max": 20.0,
                "width": 0.31,
                "length": 0.58,
            },
            "num_agents": 2,
            "timestep": 0.01,
            "ego_idx": 0,
            "integrator": "rk4",
            "model": "st",
            "control_input": ["speed", "angle"],
            "observation_config": {"type": "original"},
        }

    def configure(self, config: dict) -> None:
        if config:
            self.config = deep_update(self.config, config)
            self.params = self.config["params"]

            if hasattr(self, "sim"):
                self.sim.update_params(self.config["params"])

            if hasattr(self, "action_space"):
                # if some parameters changed, recompute action space
                self.action_type = CarAction(self.config["control_input"], params=self.params)
                self.action_space = from_single_to_multi_action_space(
                    self.action_type.space, self.num_agents
                )

    def _check_done(self):
        """
        Check if the current rollout is done

        Args:
            None

        Returns:
            done (bool): whether the rollout is done
            toggle_list (list[int]): each agent's toggle list for crossing the finish zone
        """

        # this is assuming 2 agents
        # TODO: switch to maybe s-based
        left_t = 2
        right_t = 2

        poses_x = np.array(self.poses_x) - self.start_xs
        poses_y = np.array(self.poses_y) - self.start_ys
        delta_pt = np.dot(self.start_rot, np.stack((poses_x, poses_y), axis=0))
        temp_y = delta_pt[1, :]
        idx1 = temp_y > left_t
        idx2 = temp_y < -right_t
        temp_y[idx1] -= left_t
        temp_y[idx2] = -right_t - temp_y[idx2]
        temp_y[np.invert(np.logical_or(idx1, idx2))] = 0

        dist2 = delta_pt[0, :] ** 2 + temp_y ** 2
        closes = dist2 <= 0.1
        for i in range(self.num_agents):
            if closes[i] and not self.near_starts[i]:
                self.near_starts[i] = True
                self.toggle_list[i] += 1
            elif not closes[i] and self.near_starts[i]:
                self.near_starts[i] = False
                self.toggle_list[i] += 1
            self.lap_counts[i] = self.toggle_list[i] // 2
            if self.toggle_list[i] < 4:
                self.lap_times[i] = self.current_time

        done = (self.collisions[self.ego_idx]) or np.all(self.toggle_list >= 4)

        return bool(done), self.toggle_list >= 4

    def _update_state(self):
        """
        Update the env's states according to observations.
        """
        self.poses_x = self.sim.agent_poses[:, 0]
        self.poses_y = self.sim.agent_poses[:, 1]
        self.poses_theta = self.sim.agent_poses[:, 2]
        self.collisions = self.sim.collisions

    def step(self, action):
        """
        Step function for the gym env

        Args:
            action (np.ndarray(num_agents, 2))

        Returns:
            obs (dict): observation of the current step
            reward (float, default=self.timestep): step reward, currently is physics timestep
            done (bool): if the simulation is done
            info (dict): auxillary information dictionary
        """

        # call simulation step
        self.sim.step(action)

        # observation
        obs = self.observation_type.observe()

        # times
        reward = self.timestep
        self.current_time = self.current_time + self.timestep

        # update data member
        self._update_state()

        # rendering observation
        self.render_obs = {
            "ego_idx": self.sim.ego_idx,
            "poses_x": self.sim.agent_poses[:, 0],
            "poses_y": self.sim.agent_poses[:, 1],
            "poses_theta": self.sim.agent_poses[:, 2],
            "steering_angles": self.sim.agent_steerings,
            "lap_times": self.lap_times,
            "lap_counts": self.lap_counts,
            "collisions": self.sim.collisions,
            "sim_time": self.current_time,
        }

        # check done
        done, toggle_list = self._check_done()
        truncated = False
        info = {"checkpoint_done": toggle_list}

        return obs, reward, done, truncated, info

    def reset(self, seed=None, options=None):
        """
        Reset the gym environment by given poses

        Args:
            seed: random seed for the reset
            options: dictionary of options for the reset containing initial poses of the agents

        Returns:
            obs (dict): observation of the current step
            reward (float, default=self.timestep): step reward, currently is physics timestep
            done (bool): if the simulation is done
            info (dict): auxillary information dictionary
        """
        if seed is not None:
            np.random.seed(seed=self.seed)
        super().reset(seed=seed)

        # reset counters and data members
        self.current_time = 0.0
        self.collisions = np.zeros((self.num_agents,))
        self.num_toggles = 0
        self.near_start = True
        self.near_starts = np.array([True] * self.num_agents)
        self.toggle_list = np.zeros((self.num_agents,))

        # states after reset
        if options is None or "poses" not in options:
            options = {"poses": np.zeros((self.num_agents, 3))}
        assert "poses" in options, "Must provide initial poses for reset"
        assert isinstance(options["poses"], np.ndarray) and options["poses"].shape == (
            self.num_agents,
            3,
        ), "Initial poses must be a numpy array of shape (num_agents, 3)"
        poses = options["poses"]
        self.start_xs = poses[:, 0]
        self.start_ys = poses[:, 1]
        self.start_thetas = poses[:, 2]
        self.start_rot = np.array(
            [
                [
                    np.cos(-self.start_thetas[self.ego_idx]),
                    -np.sin(-self.start_thetas[self.ego_idx]),
                ],
                [
                    np.sin(-self.start_thetas[self.ego_idx]),
                    np.cos(-self.start_thetas[self.ego_idx]),
                ],
            ]
        )

        # call reset to simulator
        self.sim.reset(poses)

        # get no input observations
        action = np.zeros((self.num_agents, 2))
        obs, _, _, _, info = self.step(action)

        return obs, info

    def update_map(self, map_name: str):
        """
        Updates the map used by simulation

        Args:
            map_name (str): name of the map

        Returns:
            None
        """
        self.sim.set_map(map_name)
        self.track = Track.from_track_name(map_name)

    def update_params(self, params, index=-1):
        """
        Updates the parameters used by simulation for vehicles

        Args:
            params (dict): dictionary of parameters
            index (int, default=-1): if >= 0 then only update a specific agent's params

        Returns:
            None
        """
        self.sim.update_params(params, agent_idx=index)

    def add_render_callback(self, callback_func):
        """
        Add extra drawing function to call during rendering.

        Args:
            callback_func (function (EnvRenderer) -> None): custom function to called during render()
        """

        self.renderer.add_renderer_callback(callback_func)

    def render(self, mode="human"):
        """
        Renders the environment with pyglet. Use mouse scroll in the window to zoom in/out, use mouse click drag to pan. Shows the agents, the map, current fps (bottom left corner), and the race information near as text.

        Args:
            mode (str, default='human'): rendering mode, currently supports:
                'human': slowed down rendering such that the env is rendered in a way that sim time elapsed is close to real time elapsed
                'human_fast': render as fast as possible

        Returns:
            None
        """
        # NOTE: separate render (manage render-mode) from render_frame (actual rendering with pyglet)

        if self.render_mode not in self.metadata["render_modes"]:
            return

        self.renderer.update(state=self.render_obs)
        return self.renderer.render()

    def close(self):
        """
        Ensure renderer is closed upon deletion
        """
        if self.renderer is not None:
            self.renderer.close()
        super().close()<|MERGE_RESOLUTION|>--- conflicted
+++ resolved
@@ -27,17 +27,13 @@
 # gym imports
 import gymnasium as gym
 
-from f110_gym.envs.action import CarActionEnum, from_single_to_multi_action_space
 from f110_gym.envs.integrator import IntegratorType
-<<<<<<< HEAD
 from f110_gym.envs.action import (CarAction,
                                   from_single_to_multi_action_space)
-=======
+
 from f110_gym.envs.rendering import make_renderer
 
 from f110_gym.envs.track import Track
-
->>>>>>> e949a6a8
 # base classes
 from f110_gym.envs.base_classes import Simulator, DynamicModel
 from f110_gym.envs.observation import observation_factory
