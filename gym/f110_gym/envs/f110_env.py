--- conflicted
+++ resolved
@@ -464,15 +464,6 @@
         if F110Env.renderer is None:
             # first call, initialize everything
             from f110_gym.envs.rendering import EnvRenderer
-<<<<<<< HEAD
-            self.renderer = EnvRenderer(WINDOW_W, WINDOW_H)
-            map_img_path = os.path.splitext(self.map_path)[0]
-            self.renderer.update_map(map_img_path, self.map_ext)
-        self.renderer.update_obs(self.current_obs)
-        self.renderer.dispatch_events()
-        self.renderer.on_draw()
-        self.renderer.flip()
-=======
             F110Env.renderer = EnvRenderer(WINDOW_W, WINDOW_H)
             F110Env.renderer.update_map(self.map_name, self.map_ext)
             
@@ -484,7 +475,6 @@
         F110Env.renderer.dispatch_events()
         F110Env.renderer.on_draw()
         F110Env.renderer.flip()
->>>>>>> fd0c1dc1
         if mode == 'human':
             time.sleep(0.005)
         elif mode == 'human_fast':
