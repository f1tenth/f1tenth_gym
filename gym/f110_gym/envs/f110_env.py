--- conflicted
+++ resolved
@@ -144,7 +144,6 @@
         except:
             self.ego_idx = 0
 
-<<<<<<< HEAD
         # colab
         try:
             import google.colab
@@ -152,13 +151,12 @@
             self.done = False
         except:
             self.in_colab = False
-=======
+            
         # default integrator
         try:
             self.integrator = kwargs['integrator']
         except:
             self.integrator = Integrator.RK4
->>>>>>> 8c7d70fb
 
         # radius to consider done
         self.start_thresh = 0.5  # 10cm
@@ -337,10 +335,6 @@
 
         # get no input observations
         action = np.zeros((self.num_agents, 2))
-<<<<<<< HEAD
-        obs, reward, self.done, info = self.step(action)
-        return obs, reward, self.done, info
-=======
         obs, reward, done, info = self.step(action)
 
         self.render_obs = {
@@ -353,7 +347,6 @@
             }
         
         return obs, reward, done, info
->>>>>>> 8c7d70fb
 
     def update_map(self, map_path, map_ext):
         """
@@ -381,21 +374,17 @@
         """
         self.sim.update_params(params, agent_idx=index)
 
-<<<<<<< HEAD
+    def add_render_callback(self, callback_func):
+        """
+        Add extra drawing function to call during rendering.
+
+        Args:
+            callback_func (function (EnvRenderer) -> None): custom function to called during render()
+        """
+
+        F110Env.render_callbacks.append(callback_func)
+
     def render(self, mode='human', colab_start=False):
-=======
-    def add_render_callback(self, callback_func):
-        """
-        Add extra drawing function to call during rendering.
-
-        Args:
-            callback_func (function (EnvRenderer) -> None): custom function to called during render()
-        """
-
-        F110Env.render_callbacks.append(callback_func)
-
-    def render(self, mode='human'):
->>>>>>> 8c7d70fb
         """
         Renders the environment with pyglet. Use mouse scroll in the window to zoom in/out, use mouse click drag to pan. Shows the agents, the map, current fps (bottom left corner), and the race information near as text.
 
@@ -408,54 +397,37 @@
             None
         """
         assert mode in ['human', 'human_fast']
-<<<<<<< HEAD
         if self.in_colab:
-            if self.renderer is None:
+            if F110Env.renderer is None:
                 # first call, initialize everything
                 from f110_gym.envs.rendering_colab import Colab
-                self.renderer = Colab(self.map_name, self.map_ext, self.num_agents,
+                F110Env.renderer = Colab(self.map_name, self.map_ext, self.num_agents,
                                      [self.start_xs, self.start_ys, self.start_thetas],
                                      [self.params['width'], self.params['length']],
                                       self.timestep)
             elif colab_start:
                 # reloading Colab display
-                self.renderer.start([self.start_xs, self.start_ys, self.start_thetas],
+                F110Env.renderer.start([self.start_xs, self.start_ys, self.start_thetas],
                                     [self.params['width'], self.params['length']])
             else:
                 # updating cars
-                self.renderer.update_cars(self.poses_x, self.poses_y, self.poses_theta, self.done, mode)
+                F110Env.renderer.update_cars(self.poses_x, self.poses_y, self.poses_theta, self.done, mode)
         else:
-            if self.renderer is None:
+            if F110Env.renderer is None:
                 # first call, initialize everything
                 from f110_gym.envs.rendering import EnvRenderer
-                self.renderer = EnvRenderer(WINDOW_W, WINDOW_H)
-                self.renderer.update_map(self.map_name, self.map_ext)
-            self.renderer.update_obs(self.current_obs)
-            self.renderer.dispatch_events()
-            self.renderer.on_draw()
-            self.renderer.flip()
+                F110Env.renderer = EnvRenderer(WINDOW_W, WINDOW_H)
+                F110Env.renderer.update_map(self.map_name, self.map_ext)
+                
+            F110Env.renderer.update_obs(self.render_obs)
+
+            for render_callback in F110Env.render_callbacks:
+                render_callback(F110Env.renderer)
+            
+            F110Env.renderer.dispatch_events()
+            F110Env.renderer.on_draw()
+            F110Env.renderer.flip()
             if mode == 'human':
                 time.sleep(0.005)
             elif mode == 'human_fast':
-                pass
-=======
-        
-        if F110Env.renderer is None:
-            # first call, initialize everything
-            from f110_gym.envs.rendering import EnvRenderer
-            F110Env.renderer = EnvRenderer(WINDOW_W, WINDOW_H)
-            F110Env.renderer.update_map(self.map_name, self.map_ext)
-            
-        F110Env.renderer.update_obs(self.render_obs)
-
-        for render_callback in F110Env.render_callbacks:
-            render_callback(F110Env.renderer)
-        
-        F110Env.renderer.dispatch_events()
-        F110Env.renderer.on_draw()
-        F110Env.renderer.flip()
-        if mode == 'human':
-            time.sleep(0.005)
-        elif mode == 'human_fast':
-            pass
->>>>>>> 8c7d70fb
+                pass        